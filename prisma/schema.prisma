--- conflicted
+++ resolved
@@ -1,9 +1,5 @@
 generator client {
   provider = "prisma-client-js"
-<<<<<<< HEAD
-  // output   = "../src/generated/prisma"
-=======
->>>>>>> d5b04acf
 }
 
 datasource db {
