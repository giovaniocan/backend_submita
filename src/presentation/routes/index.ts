--- conflicted
+++ resolved
@@ -3,29 +3,17 @@
 import { authRoutes } from "./authRoutes";
 import { eventRoutes } from "./eventRoutes";
 import { userRoutes } from "./userRoutes";
-<<<<<<< HEAD
 import { checklistRoutes } from "./checklistRoutes";
-=======
 import { fileUploadRoutes } from "./fileUploadRoutes";
->>>>>>> 99fc430f
 
 const router = Router();
 
 router.use("/auth", authRoutes);
 router.use("/events", eventRoutes);
-<<<<<<< HEAD
-=======
-
 router.use("/users", userRoutes);
 
 // Rotas de upload de arquivos
 router.use("/files", fileUploadRoutes);
-
-/*
-// Rotas de usuários (CRUD completo)
-import { userRoutes } from "./userRoutes";
->>>>>>> 99fc430f
-router.use("/users", userRoutes);
 router.use("/checklists", checklistRoutes); // ✅ MUDANÇA: /checklists (sem authenticate aqui)
 
 export { router as appRoutes };