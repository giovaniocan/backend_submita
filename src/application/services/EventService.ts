import { EventRepository } from "../../infrastructure/repositories/EventRepository";
import { AppError } from "../../shared/errors/AppError";
import {
  CreateEventDto,
  UpdateEventDto,
  EventResponseDto,
  ListEventsDto,
  PaginatedEventsDto,
  OptionalArgs,
} from "../dtos/EventDto";
<<<<<<< HEAD
import { Event } from "@prisma/client";
//import { Event } from "../../generated/prisma";
=======
import { Article, Event } from "../../generated/prisma";
import { ChecklistRepository } from "../../infrastructure/repositories/ChecklistRepository";
>>>>>>> 2d9c841f

export class EventService {
  private eventRepository: EventRepository;
  private checklistRepository: ChecklistRepository; // Adicionei a dependência do ChecklistRepository

  constructor() {
    this.eventRepository = new EventRepository();
    this.checklistRepository = new ChecklistRepository(); // Inicializando o ChecklistRepository
  }

  // ========================================
  // CREATE
  // ========================================
  async createEvent(eventData: CreateEventDto): Promise<EventResponseDto> {
    // Validar dados de entrada
    this.validateCreateData(eventData);

    // Validar datas
    this.validateDates(eventData);

    const event = await this.eventRepository.create(eventData);
    return this.toEventResponse(event);
  }

  // ========================================
  // READ
  // ========================================

  // Buscar evento por ID
  async getEventById(
    id: string,
    includeStats = false
  ): Promise<EventResponseDto> {
    if (!this.isValidUUID(id)) {
      throw new AppError("Invalid event ID format", 400);
    }

    const event = includeStats
      ? await this.eventRepository.findByIdWithStats(id)
      : await this.eventRepository.findById(id);

    if (!event) {
      throw new AppError("Event not found", 404);
    }

    return this.toEventResponse(event);
  }

  async getArticlesByEventId(eventId: string, optionalArgs:OptionalArgs): Promise<{
    articles: Article[];
    pagination: object;
  }> {
    const { search, status, page, limit } = optionalArgs;
    if (!this.isValidUUID(eventId)) {
      throw new AppError("Invalid event ID format", 400);
    }

    if (page) {
      if (!limit) throw new AppError("Limit must be defined", 400);
      if (isNaN(Number(page))) throw new AppError("Invalid type of page", 400);
      if (Number(page) <= 0) throw new AppError("Page must be highter than 0", 400);
    }
    if (limit) {
      if (isNaN(Number(limit))) throw new AppError("Invalid type of limit", 400);
      if (Number(limit) <= 0) throw new AppError("Limit must be highter than 0", 400);
    }

    const data = await this.eventRepository.findArticlesByEventId(eventId, optionalArgs);

    if (!data) {
      throw new AppError("Articles not found", 404);
    }
    if (data.articles.length == 0) {
      throw new AppError("Articles not found", 404);
    }

    let total:number = data.total;
    let totalPages:number = Math.ceil(total/(limit ?? 1));

    return {
      articles: data.articles,
      pagination: {
        total: total,
        page,
        limit,
        totalPages
      }
    };
  }

  async getStatsByEventId(id: string): Promise<Object> {
    if (!this.isValidUUID(id)) {
      throw new AppError("Invalid event ID format", 400);
    }

    const stats = await this.eventRepository.findStatsById(id);
    if (!stats) {
      throw new AppError("Event not found", 404);
    }
    return stats;
  }

  async getActiveEventById(
    id: string,
    includeStats = false
  ): Promise<EventResponseDto> {
    if (!this.isValidUUID(id)) {
      throw new AppError("Invalid event ID format", 400);
    }

    const event = await this.eventRepository.findActiveById(id);

    if (!event) {
      throw new AppError("Event not found", 404);
    }

    return this.toEventResponse(event);
  }

  // Listar eventos com filtros e paginação
  async getEvents(filters: ListEventsDto): Promise<PaginatedEventsDto> {
    // Validar parâmetros de paginação
    if (filters.page && filters.page < 1) {
      throw new AppError("Page must be greater than 0", 400);
    }

    if (filters.limit && (filters.limit < 1 || filters.limit > 100)) {
      throw new AppError("Limit must be between 1 and 100", 400);
    }

    const { events, total } = await this.eventRepository.findMany(filters);

    const page = filters.page || 1;
    const limit = filters.limit || 10;
    const totalPages = Math.ceil(total / limit);

    return {
      events: events.map((event) => this.toEventResponse(event)),
      total,
      page,
      limit,
      totalPages,
    };
  }

  // Buscar apenas eventos ativos
  async getActiveEvents(): Promise<EventResponseDto[]> {
    const events = await this.eventRepository.findActiveEvents();
    return events.map((event) => this.toEventResponse(event));
  }

  // Obter estatísticas de eventos
  async getEventsStats(): Promise<{ [key: string]: number }> {
    return await this.eventRepository.countByStatus();
  }

  // ========================================
  // UPDATE
  // ========================================
  async updateEvent(
    id: string,
    eventData: UpdateEventDto
  ): Promise<EventResponseDto> {
    if (!this.isValidUUID(id)) {
      throw new AppError("Invalid event ID format", 400);
    }

    // Verificar se evento existe
    const existingEvent = await this.eventRepository.findById(id);
    if (!existingEvent) {
      throw new AppError("Event not found", 404);
    }

    // Validar dados se fornecidos
    if (Object.keys(eventData).length === 0) {
      throw new AppError("No data provided for update", 400);
    }

    // Validar datas se fornecidas
    if (this.hasDateFields(eventData)) {
      this.validateUpdateDates(eventData, existingEvent);
    }

    const updatedEvent = await this.eventRepository.update(id, eventData);
    return this.toEventResponse(updatedEvent);
  }
  
  // JPF: Editar evento
  async editEvent(
    id: string,
    eventData: UpdateEventDto
  ): Promise<EventResponseDto> {
    if (!this.isValidUUID(id)) {
      throw new AppError("Invalid event ID format", 400);
    }

    // Verificar se evento existe
    const existingEvent = await this.eventRepository.findById(id);
    if (!existingEvent) {
      throw new AppError("Event not found", 404);
    }

    // Não permitir que eventos completos sejam editados
    const status = ['COMPLETED'];
    if(status.includes(existingEvent.status)){
      throw new AppError("Can't edit completed event", 400);
    }

    const allowedKeys = ['name', 'description', 'banner', 'evaluationType', 'status', 'eventStartDate', 'eventEndDate', 'submissionStartDate', 'submissionEndDate'];
    // Remove objetos desnecessarios do eventData
    eventData = Object.fromEntries(Object.entries(eventData).filter(([key]) => allowedKeys.includes(key)) );

    // Validar dados se fornecidos
    if (Object.keys(eventData).length === 0) {
      throw new AppError("No data provided for update", 400);
    }

    // Validar datas se fornecidas
    if (this.hasDateFields(eventData)) {
      this.validateUpdateDates(eventData, existingEvent);
    }


    let eventStartDate = eventData.eventStartDate;
    if(!eventStartDate) eventStartDate = existingEvent.eventStartDate;
    
    let eventEndDate = eventData.eventEndDate;
    if(!eventEndDate) eventEndDate = existingEvent.eventEndDate;
    
    let submissionStartDate = eventData.submissionStartDate;
    if(!submissionStartDate) submissionStartDate = existingEvent.submissionStartDate;
    
    let submissionEndDate = eventData.submissionEndDate;
    if(!submissionEndDate) submissionEndDate = existingEvent.submissionEndDate;

    if(eventStartDate > eventEndDate) throw new AppError("start date can't be higher than end date of event", 400);
    if(submissionEndDate > eventEndDate) throw new AppError("end submission date can't be higher than end date of event", 400);
    if(submissionStartDate < eventStartDate) throw new AppError("submission date can't be lower than start date of event", 400);
    if(submissionStartDate > submissionEndDate) throw new AppError("submission start date can't be higher than submission end date", 400);

    // Validar evaluationType
    if(eventData.evaluationType){
      let evaluationTypes = ['DIRECT', 'PAIR', 'PANEL'];
      if(!evaluationTypes.includes(eventData.evaluationType)){
        throw new AppError("Type of evaluation dosen't exist", 400);
      }
    }

    // Validar status
    if(eventData.status){
      let statusTypes = ['DRAFT', 'SUBMISSIONS_OPEN', 'SUBMISSIONS_CLOSED', 'IN_EVALUATION', 'COMPLETED', 'CANCELLED'];
      if(!statusTypes.includes(eventData.status)){
        throw new AppError("Type of status dosen't exist", 400);
      }
    }

    const updatedEvent = await this.eventRepository.update(id, eventData);
    return this.toEventResponse(updatedEvent);
  }

  // ========================================
  // DELETE
  // ========================================

  // Soft delete (recomendado)
  async softDeleteEvent(id: string): Promise<{ message: string }> {
    if (!this.isValidUUID(id)) {
      throw new AppError("Invalid event ID format", 400);
    }

    const existingEvent = await this.eventRepository.findById(id);
    if (!existingEvent) {
      throw new AppError("Event not found", 404);
    }

    if (!existingEvent.isActive) {
      throw new AppError("Event is already inactive", 400);
    }

    await this.eventRepository.softDelete(id);
    return { message: "Event deactivated successfully" };
  }

  // Hard delete (apenas se não houver artigos)
  async hardDeleteEvent(id: string): Promise<{ message: string }> {
    if (!this.isValidUUID(id)) {
      throw new AppError("Invalid event ID format", 400);
    }

    const existingEvent = await this.eventRepository.findById(id);
    if (!existingEvent) {
      throw new AppError("Event not found", 404);
    }

    // Verificar se tem artigos associados
    const hasArticles = await this.eventRepository.hasArticles(id);
    if (hasArticles) {
      throw new AppError(
        "Cannot delete event with associated articles. Use soft delete instead.",
        400
      );
    }

    await this.eventRepository.hardDelete(id);
    return { message: "Event deleted permanently" };
  }

  //CHECKLISTS

  async assignChecklistToEvent(
    eventId: string,
    checklistId: string
  ): Promise<EventResponseDto> {
    const event = await this.eventRepository.findActiveById(eventId);
    if (!event) {
      throw new AppError("Event not found or inactive", 404);
    }

    const checklist = await this.checklistRepository.findActiveById(
      checklistId
    );
    if (!checklist) {
      throw new AppError("Checklist not found or inactive", 404);
    }

    // 3️⃣ VERIFICAR SE O EVENTO JÁ TEM UM CHECKLIST
    if (event.checklistId) {
      throw new AppError(
        `Event already has a checklist assigned. Remove the current checklist first.`,
        400
      );
    }

    // 4️⃣ ATRIBUIR O CHECKLIST AO EVENTO
    const updatedEvent = await this.eventRepository.assignChecklist(
      eventId,
      checklistId
    );

    // 5️⃣ RETORNAR RESPOSTA FORMATADA
    return this.toEventResponse(updatedEvent);
  }

  // ========================================
  // REMOVE CHECKLIST FROM EVENT
  // ========================================
  async removeChecklistFromEvent(eventId: string): Promise<EventResponseDto> {
    const event = await this.eventRepository.findActiveById(eventId);
    if (!event) {
      throw new AppError("Event not found or inactive", 404);
    }

    if (!event.checklistId) {
      throw new AppError("Event does not have a checklist assigned", 400);
    }

    // 3️⃣ REMOVER O CHECKLIST DO EVENTO
    const updatedEvent = await this.eventRepository.removeChecklist(eventId);

    // 4️⃣ RETORNAR RESPOSTA FORMATADA
    return this.toEventResponse(updatedEvent);
  }
  // ========================================
  // MÉTODOS PRIVADOS
  // ========================================

  private validateCreateData(eventData: CreateEventDto): void {
    if (!eventData.name || eventData.name.trim().length < 3) {
      throw new AppError("Event name must have at least 3 characters", 400);
    }

    if (eventData.name.length > 150) {
      throw new AppError("Event name cannot exceed 150 characters", 400);
    }

    if (eventData.description && eventData.description.length > 300) {
      throw new AppError("Event description cannot exceed 300 characters", 400);
    }

    if (eventData.banner && eventData.banner.length > 200) {
      throw new AppError("Banner URL cannot exceed 200 characters", 400);
    }

    if (!["DIRECT", "PAIR", "PANEL"].includes(eventData.evaluationType)) {
      throw new AppError("Invalid evaluation type", 400);
    }
  }

  private validateDates(eventData: CreateEventDto): void {
    const now = new Date();
    const eventStart = new Date(eventData.eventStartDate);
    const eventEnd = new Date(eventData.eventEndDate);
    const submissionStart = new Date(eventData.submissionStartDate);
    const submissionEnd = new Date(eventData.submissionEndDate);

    // Validar se as datas são válidas
    if (
      isNaN(eventStart.getTime()) ||
      isNaN(eventEnd.getTime()) ||
      isNaN(submissionStart.getTime()) ||
      isNaN(submissionEnd.getTime())
    ) {
      throw new AppError("Invalid date format", 400);
    }
  }

  private validateUpdateDates(
    eventData: UpdateEventDto,
    existingEvent: Event
  ): void {
    const eventStart = eventData.eventStartDate || existingEvent.eventStartDate;
    const eventEnd = eventData.eventEndDate || existingEvent.eventEndDate;
    const submissionStart =
      eventData.submissionStartDate || existingEvent.submissionStartDate;
    const submissionEnd =
      eventData.submissionEndDate || existingEvent.submissionEndDate;

  // Validar se as datas são válidas
    if (
      isNaN(eventStart.getTime()) ||
      isNaN(eventEnd.getTime()) ||
      isNaN(submissionStart.getTime()) ||
      isNaN(submissionEnd.getTime())
    ) {
      throw new AppError("Invalid date format", 400);
    }
  }

  private hasDateFields(eventData: UpdateEventDto): boolean {
    return !!(
      eventData.eventStartDate ||
      eventData.eventEndDate ||
      eventData.submissionStartDate ||
      eventData.submissionEndDate
    );
  }

  private isValidUUID(uuid: string): boolean {
    const uuidRegex =
      /^[0-9a-f]{8}-[0-9a-f]{4}-[1-5][0-9a-f]{3}-[89ab][0-9a-f]{3}-[0-9a-f]{12}$/i;
    return uuidRegex.test(uuid);
  }

  private toEventResponse(event: Event & { _count?: any }): EventResponseDto {
    return {
      id: event.id,
      name: event.name,
      banner: event.banner ?? "",
      description: event.description ?? "",
      eventStartDate: event.eventStartDate,
      eventEndDate: event.eventEndDate,
      submissionStartDate: event.submissionStartDate,
      submissionEndDate: event.submissionEndDate,
      status: event.status,
      evaluationType: event.evaluationType,
      isActive: event.isActive,
      createdAt: event.createdAt,
      updatedAt: event.updatedAt,
      _count: event._count,
    };
  }
}<|MERGE_RESOLUTION|>--- conflicted
+++ resolved
@@ -8,13 +8,8 @@
   PaginatedEventsDto,
   OptionalArgs,
 } from "../dtos/EventDto";
-<<<<<<< HEAD
-import { Event } from "@prisma/client";
-//import { Event } from "../../generated/prisma";
-=======
 import { Article, Event } from "../../generated/prisma";
 import { ChecklistRepository } from "../../infrastructure/repositories/ChecklistRepository";
->>>>>>> 2d9c841f
 
 export class EventService {
   private eventRepository: EventRepository;
@@ -63,7 +58,10 @@
     return this.toEventResponse(event);
   }
 
-  async getArticlesByEventId(eventId: string, optionalArgs:OptionalArgs): Promise<{
+  async getArticlesByEventId(
+    eventId: string,
+    optionalArgs: OptionalArgs
+  ): Promise<{
     articles: Article[];
     pagination: object;
   }> {
@@ -75,14 +73,20 @@
     if (page) {
       if (!limit) throw new AppError("Limit must be defined", 400);
       if (isNaN(Number(page))) throw new AppError("Invalid type of page", 400);
-      if (Number(page) <= 0) throw new AppError("Page must be highter than 0", 400);
+      if (Number(page) <= 0)
+        throw new AppError("Page must be highter than 0", 400);
     }
     if (limit) {
-      if (isNaN(Number(limit))) throw new AppError("Invalid type of limit", 400);
-      if (Number(limit) <= 0) throw new AppError("Limit must be highter than 0", 400);
-    }
-
-    const data = await this.eventRepository.findArticlesByEventId(eventId, optionalArgs);
+      if (isNaN(Number(limit)))
+        throw new AppError("Invalid type of limit", 400);
+      if (Number(limit) <= 0)
+        throw new AppError("Limit must be highter than 0", 400);
+    }
+
+    const data = await this.eventRepository.findArticlesByEventId(
+      eventId,
+      optionalArgs
+    );
 
     if (!data) {
       throw new AppError("Articles not found", 404);
@@ -91,8 +95,8 @@
       throw new AppError("Articles not found", 404);
     }
 
-    let total:number = data.total;
-    let totalPages:number = Math.ceil(total/(limit ?? 1));
+    let total: number = data.total;
+    let totalPages: number = Math.ceil(total / (limit ?? 1));
 
     return {
       articles: data.articles,
@@ -100,8 +104,8 @@
         total: total,
         page,
         limit,
-        totalPages
-      }
+        totalPages,
+      },
     };
   }
 
@@ -201,7 +205,7 @@
     const updatedEvent = await this.eventRepository.update(id, eventData);
     return this.toEventResponse(updatedEvent);
   }
-  
+
   // JPF: Editar evento
   async editEvent(
     id: string,
@@ -218,14 +222,26 @@
     }
 
     // Não permitir que eventos completos sejam editados
-    const status = ['COMPLETED'];
-    if(status.includes(existingEvent.status)){
+    const status = ["COMPLETED"];
+    if (status.includes(existingEvent.status)) {
       throw new AppError("Can't edit completed event", 400);
     }
 
-    const allowedKeys = ['name', 'description', 'banner', 'evaluationType', 'status', 'eventStartDate', 'eventEndDate', 'submissionStartDate', 'submissionEndDate'];
+    const allowedKeys = [
+      "name",
+      "description",
+      "banner",
+      "evaluationType",
+      "status",
+      "eventStartDate",
+      "eventEndDate",
+      "submissionStartDate",
+      "submissionEndDate",
+    ];
     // Remove objetos desnecessarios do eventData
-    eventData = Object.fromEntries(Object.entries(eventData).filter(([key]) => allowedKeys.includes(key)) );
+    eventData = Object.fromEntries(
+      Object.entries(eventData).filter(([key]) => allowedKeys.includes(key))
+    );
 
     // Validar dados se fornecidos
     if (Object.keys(eventData).length === 0) {
@@ -237,36 +253,59 @@
       this.validateUpdateDates(eventData, existingEvent);
     }
 
-
     let eventStartDate = eventData.eventStartDate;
-    if(!eventStartDate) eventStartDate = existingEvent.eventStartDate;
-    
+    if (!eventStartDate) eventStartDate = existingEvent.eventStartDate;
+
     let eventEndDate = eventData.eventEndDate;
-    if(!eventEndDate) eventEndDate = existingEvent.eventEndDate;
-    
+    if (!eventEndDate) eventEndDate = existingEvent.eventEndDate;
+
     let submissionStartDate = eventData.submissionStartDate;
-    if(!submissionStartDate) submissionStartDate = existingEvent.submissionStartDate;
-    
+    if (!submissionStartDate)
+      submissionStartDate = existingEvent.submissionStartDate;
+
     let submissionEndDate = eventData.submissionEndDate;
-    if(!submissionEndDate) submissionEndDate = existingEvent.submissionEndDate;
-
-    if(eventStartDate > eventEndDate) throw new AppError("start date can't be higher than end date of event", 400);
-    if(submissionEndDate > eventEndDate) throw new AppError("end submission date can't be higher than end date of event", 400);
-    if(submissionStartDate < eventStartDate) throw new AppError("submission date can't be lower than start date of event", 400);
-    if(submissionStartDate > submissionEndDate) throw new AppError("submission start date can't be higher than submission end date", 400);
+    if (!submissionEndDate) submissionEndDate = existingEvent.submissionEndDate;
+
+    if (eventStartDate > eventEndDate)
+      throw new AppError(
+        "start date can't be higher than end date of event",
+        400
+      );
+    if (submissionEndDate > eventEndDate)
+      throw new AppError(
+        "end submission date can't be higher than end date of event",
+        400
+      );
+    if (submissionStartDate < eventStartDate)
+      throw new AppError(
+        "submission date can't be lower than start date of event",
+        400
+      );
+    if (submissionStartDate > submissionEndDate)
+      throw new AppError(
+        "submission start date can't be higher than submission end date",
+        400
+      );
 
     // Validar evaluationType
-    if(eventData.evaluationType){
-      let evaluationTypes = ['DIRECT', 'PAIR', 'PANEL'];
-      if(!evaluationTypes.includes(eventData.evaluationType)){
+    if (eventData.evaluationType) {
+      let evaluationTypes = ["DIRECT", "PAIR", "PANEL"];
+      if (!evaluationTypes.includes(eventData.evaluationType)) {
         throw new AppError("Type of evaluation dosen't exist", 400);
       }
     }
 
     // Validar status
-    if(eventData.status){
-      let statusTypes = ['DRAFT', 'SUBMISSIONS_OPEN', 'SUBMISSIONS_CLOSED', 'IN_EVALUATION', 'COMPLETED', 'CANCELLED'];
-      if(!statusTypes.includes(eventData.status)){
+    if (eventData.status) {
+      let statusTypes = [
+        "DRAFT",
+        "SUBMISSIONS_OPEN",
+        "SUBMISSIONS_CLOSED",
+        "IN_EVALUATION",
+        "COMPLETED",
+        "CANCELLED",
+      ];
+      if (!statusTypes.includes(eventData.status)) {
         throw new AppError("Type of status dosen't exist", 400);
       }
     }
@@ -432,7 +471,7 @@
     const submissionEnd =
       eventData.submissionEndDate || existingEvent.submissionEndDate;
 
-  // Validar se as datas são válidas
+    // Validar se as datas são válidas
     if (
       isNaN(eventStart.getTime()) ||
       isNaN(eventEnd.getTime()) ||
