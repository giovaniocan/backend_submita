// src/infrastructure/services/EmailService.ts
import nodemailer from "nodemailer";
import { AppError } from "../../shared/errors/AppError";

export interface EmailOptions {
  to: string;
  subject: string;
  text?: string;
  html?: string;
}

export interface EmailTemplate {
  subject: string;
  html: string;
  text: string;
}

export class EmailService {
  private transporter!: nodemailer.Transporter;

  constructor() {
    this.createTransporter();
  }

  private createTransporter(): void {
    // Verificar se as variáveis de ambiente estão configuradas
    const requiredEnvVars = ["EMAIL_USER", "EMAIL_PASS", "EMAIL_FROM_ADDRESS"];

<<<<<<< HEAD
    // for (const envVar of requiredEnvVars) {
    //   if (!process.env[envVar]) {
    //     throw new AppError(`Environment variable ${envVar} is required`, 500);
    //   }
    // }

=======
    for (const envVar of requiredEnvVars) {
      if (!process.env[envVar]) {
        throw new AppError(`Environment variable ${envVar} is required`, 500);
      }
    }
>>>>>>> 5503d585
    this.transporter = nodemailer.createTransport({
      service: process.env.EMAIL_SERVICE || "gmail",
      host: process.env.EMAIL_HOST || "smtp.gmail.com",
      port: parseInt(process.env.EMAIL_PORT || "587"),
      secure: process.env.EMAIL_SECURE === "true", // true para 465, false para outros
      auth: {
        user: process.env.EMAIL_USER,
        pass: process.env.EMAIL_PASS, // Senha de app do Gmail
      },
    });

    console.log("✅ Email transporter configurado com sucesso");
  }

  // ========================================
  // MÉTODO PRINCIPAL PARA ENVIAR EMAIL
  // ========================================
  async sendEmail(options: EmailOptions): Promise<void> {
    try {
      const mailOptions = {
        from: {
          name: process.env.EMAIL_FROM_NAME || "Sistema SUBMITA",
          address: process.env.EMAIL_FROM_ADDRESS!,
        },
        to: options.to,
        subject: options.subject,
        text: options.text,
        html: options.html,
      };

      console.log(`📧 Enviando email para: ${options.to}`);
      console.log(`📧 Assunto: ${options.subject}`);

      const result = await this.transporter.sendMail(mailOptions);

      console.log("✅ Email enviado com sucesso:", result.messageId);
    } catch (error) {
      console.error("❌ Erro ao enviar email:", error);
      throw new AppError("Failed to send email", 500);
    }
  }

  // ========================================
  // TEMPLATES DE EMAIL
  // ========================================

  // Template para avaliador adicionado ao evento
  generateEvaluatorAddedTemplate(
    evaluatorName: string,
    eventName: string,
    eventDescription?: string
  ): EmailTemplate {
    const subject = `🎓 Você foi designado como avaliador - ${eventName}`;

    const html = `
      <!DOCTYPE html>
      <html>
      <head>
        <meta charset="utf-8">
        <title>Designação como Avaliador</title>
        <style>
          body { font-family: Arial, sans-serif; line-height: 1.6; color: #333; }
          .container { max-width: 600px; margin: 0 auto; padding: 20px; }
          .header { background: #007bff; color: white; padding: 20px; text-align: center; border-radius: 5px 5px 0 0; }
          .content { background: #f9f9f9; padding: 20px; border-radius: 0 0 5px 5px; }
          .footer { text-align: center; margin-top: 20px; color: #666; font-size: 12px; }
          .btn { background: #007bff; color: white; padding: 12px 24px; text-decoration: none; border-radius: 5px; display: inline-block; margin: 10px 0; }
        </style>
      </head>
      <body>
        <div class="container">
          <div class="header">
            <h1>🎓 Sistema SUBMITA</h1>
          </div>
          <div class="content">
            <h2>Olá, ${evaluatorName}!</h2>
            <p>Você foi designado como <strong>avaliador</strong> para o evento:</p>
            <h3>📚 ${eventName}</h3>
            ${eventDescription ? `<p><em>${eventDescription}</em></p>` : ""}
            <p>Em breve você receberá artigos para avaliação. Acesse a plataforma para acompanhar suas atribuições.</p>
            <p style="text-align: center;">
              <a href="${
                process.env.FRONTEND_URL
              }/dashboard" class="btn">Acessar Plataforma</a>
            </p>
            <p><strong>Suas responsabilidades:</strong></p>
            <ul>
              <li>Avaliar artigos designados dentro do prazo</li>
              <li>Fornecer feedback construtivo aos autores</li>
              <li>Manter sigilo sobre a identidade dos autores</li>
            </ul>
          </div>
          <div class="footer">
            <p>Este é um email automático. Não responda.</p>
          </div>
        </div>
      </body>
      </html>
    `;

    const text = `
      Olá, ${evaluatorName}!

      Você foi designado como avaliador para o evento: ${eventName}
      ${eventDescription ? `Descrição: ${eventDescription}` : ""}

      Acesse a plataforma em: ${process.env.FRONTEND_URL}/dashboard

      Suas responsabilidades:
      - Avaliar artigos designados dentro do prazo
      - Fornecer feedback construtivo aos autores
      - Manter sigilo sobre a identidade dos autores

      Sistema SUBMITA
    `;

    return { subject, html, text };
  }

  // Template para artigo submetido (confirmação para aluno)
  generateArticleSubmittedTemplate(
    authorName: string,
    articleTitle: string,
    eventName: string
  ): EmailTemplate {
    const subject = `✅ Artigo submetido com sucesso - ${eventName}`;

    const html = `
      <!DOCTYPE html>
      <html>
      <head>
        <meta charset="utf-8">
        <title>Artigo Submetido</title>
        <style>
          body { font-family: Arial, sans-serif; line-height: 1.6; color: #333; }
          .container { max-width: 600px; margin: 0 auto; padding: 20px; }
          .header { background: #28a745; color: white; padding: 20px; text-align: center; border-radius: 5px 5px 0 0; }
          .content { background: #f9f9f9; padding: 20px; border-radius: 0 0 5px 5px; }
          .footer { text-align: center; margin-top: 20px; color: #666; font-size: 12px; }
          .btn { background: #28a745; color: white; padding: 12px 24px; text-decoration: none; border-radius: 5px; display: inline-block; margin: 10px 0; }
          .success-box { background: #d4edda; border: 1px solid #c3e6cb; padding: 15px; border-radius: 5px; margin: 10px 0; }
        </style>
      </head>
      <body>
        <div class="container">
          <div class="header">
            <h1>✅ Submissão Confirmada</h1>
          </div>
          <div class="content">
            <h2>Parabéns, ${authorName}!</h2>
            <div class="success-box">
              <p><strong>Seu artigo foi submetido com sucesso!</strong></p>
            </div>
            <p><strong>Detalhes da submissão:</strong></p>
            <ul>
              <li><strong>Artigo:</strong> ${articleTitle}</li>
              <li><strong>Evento:</strong> ${eventName}</li>
              <li><strong>Status:</strong> Em Avaliação</li>
            </ul>
            <p>Seu artigo passará pelo processo de avaliação. Você será notificado quando houver atualizações.</p>
            <p style="text-align: center;">
              <a href="${process.env.FRONTEND_URL}/dashboard" class="btn">Acompanhar Status</a>
            </p>
            <p><strong>Próximos passos:</strong></p>
            <ul>
              <li>Aguarde a avaliação pelos revisores</li>
              <li>Acompanhe o status na plataforma</li>
              <li>Fique atento a notificações de correções</li>
            </ul>
          </div>
          <div class="footer">
            <p>Este é um email automático. Não responda.</p>
          </div>
        </div>
      </div>
      </body>
      </html>
    `;

    const text = `
      Parabéns, ${authorName}!

      Seu artigo foi submetido com sucesso!

      Detalhes:
      - Artigo: ${articleTitle}
      - Evento: ${eventName}
      - Status: Em Avaliação

      Acompanhe o status em: ${process.env.FRONTEND_URL}/dashboard

      Próximos passos:
      - Aguarde a avaliação pelos revisores
      - Acompanhe o status na plataforma
      - Fique atento a notificações de correções

      Sistema SUBMITA
    `;

    return { subject, html, text };
  }

  // Template para artigo corrigido (SEM REVELAR O RESULTADO)
  generateArticleReviewedTemplate(
    authorName: string,
    articleTitle: string,
    eventName: string
  ): EmailTemplate {
    const subject = `📝 Seu artigo foi corrigido - ${articleTitle}`;

    const html = `
      <!DOCTYPE html>
      <html>
      <head>
        <meta charset="utf-8">
        <title>Artigo Corrigido</title>
        <style>
          body { font-family: Arial, sans-serif; line-height: 1.6; color: #333; }
          .container { max-width: 600px; margin: 0 auto; padding: 20px; }
          .header { background: #007bff; color: white; padding: 20px; text-align: center; border-radius: 5px 5px 0 0; }
          .content { background: #f9f9f9; padding: 20px; border-radius: 0 0 5px 5px; }
          .footer { text-align: center; margin-top: 20px; color: #666; font-size: 12px; }
          .btn { background: #007bff; color: white; padding: 12px 24px; text-decoration: none; border-radius: 5px; display: inline-block; margin: 10px 0; }
          .info-box { background: #e3f2fd; border-left: 4px solid #2196f3; padding: 15px; margin: 15px 0; }
        </style>
      </head>
      <body>
        <div class="container">
          <div class="header">
            <h1>📝 Artigo Corrigido</h1>
          </div>
          <div class="content">
            <h2>Olá, ${authorName}!</h2>
            <div class="info-box">
              <p><strong>Seu artigo foi corrigido e a avaliação está disponível!</strong></p>
            </div>
            <p><strong>Detalhes:</strong></p>
            <ul>
              <li><strong>Artigo:</strong> ${articleTitle}</li>
              <li><strong>Evento:</strong> ${eventName}</li>
              <li><strong>Status:</strong> Avaliação concluída</li>
            </ul>
            <p>A avaliação do seu artigo foi finalizada. Para conhecer o resultado e visualizar os comentários dos avaliadores, acesse a plataforma.</p>
            <p style="text-align: center;">
              <a href="${process.env.FRONTEND_URL}/dashboard" class="btn">Ver Resultado da Avaliação</a>
            </p>
            <p><strong>Próximos passos:</strong></p>
            <ul>
              <li>Acesse sua conta na plataforma</li>
              <li>Visualize o resultado da avaliação</li>
              <li>Leia os comentários dos avaliadores</li>
              <li>Siga as orientações conforme o resultado</li>
            </ul>
          </div>
          <div class="footer">
            <p>Este é um email automático. Não responda.</p>
          </div>
        </div>
      </body>
      </html>
    `;

    const text = `
      Olá, ${authorName}!

      Seu artigo foi corrigido e a avaliação está disponível!

      Detalhes:
      - Artigo: ${articleTitle}
      - Evento: ${eventName}
      - Status: Avaliação concluída

      Acesse a plataforma para ver o resultado: ${process.env.FRONTEND_URL}/dashboard

      Próximos passos:
      - Acesse sua conta na plataforma
      - Visualize o resultado da avaliação
      - Leia os comentários dos avaliadores
      - Siga as orientações conforme o resultado

      Sistema SUBMITA
    `;

    return { subject, html, text };
  }

  // ========================================
  // MÉTODOS DE CONVENIÊNCIA
  // ========================================

  async sendEvaluatorAddedEmail(
    evaluatorEmail: string,
    evaluatorName: string,
    eventName: string,
    eventDescription?: string
  ): Promise<void> {
    const template = this.generateEvaluatorAddedTemplate(
      evaluatorName,
      eventName,
      eventDescription
    );

    await this.sendEmail({
      to: evaluatorEmail,
      subject: template.subject,
      html: template.html,
      text: template.text,
    });
  }

  async sendArticleSubmittedEmail(
    authorEmail: string,
    authorName: string,
    articleTitle: string,
    eventName: string
  ): Promise<void> {
    const template = this.generateArticleSubmittedTemplate(
      authorName,
      articleTitle,
      eventName
    );

    await this.sendEmail({
      to: authorEmail,
      subject: template.subject,
      html: template.html,
      text: template.text,
    });
  }

  async sendArticleReviewedEmail(
    authorEmail: string,
    authorName: string,
    articleTitle: string,
    eventName: string
  ): Promise<void> {
    const template = this.generateArticleReviewedTemplate(
      authorName,
      articleTitle,
      eventName
    );

    await this.sendEmail({
      to: authorEmail,
      subject: template.subject,
      html: template.html,
      text: template.text,
    });
  }

  // ========================================
  // TESTE DE CONFIGURAÇÃO
  // ========================================
  async testConnection(): Promise<boolean> {
    try {
      await this.transporter.verify();
      console.log("✅ Conexão com servidor de email verificada");
      return true;
    } catch (error) {
      console.error("❌ Erro na conexão com servidor de email:", error);
      return false;
    }
  }
}<|MERGE_RESOLUTION|>--- conflicted
+++ resolved
@@ -26,20 +26,13 @@
     // Verificar se as variáveis de ambiente estão configuradas
     const requiredEnvVars = ["EMAIL_USER", "EMAIL_PASS", "EMAIL_FROM_ADDRESS"];
 
-<<<<<<< HEAD
-    // for (const envVar of requiredEnvVars) {
-    //   if (!process.env[envVar]) {
-    //     throw new AppError(`Environment variable ${envVar} is required`, 500);
-    //   }
-    // }
-
-=======
+
     for (const envVar of requiredEnvVars) {
       if (!process.env[envVar]) {
         throw new AppError(`Environment variable ${envVar} is required`, 500);
       }
     }
->>>>>>> 5503d585
+
     this.transporter = nodemailer.createTransport({
       service: process.env.EMAIL_SERVICE || "gmail",
       host: process.env.EMAIL_HOST || "smtp.gmail.com",
