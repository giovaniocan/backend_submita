// src/infrastructure/repositories/ArticleRepository.ts

<<<<<<< HEAD
import { Article, ArticleStatus, ArticleEvaluatorAssignment } from "../../generated/prisma";
=======
import { Article, ArticleStatus } from "../../generated/prisma";
>>>>>>> 06e6b511
import { prisma } from "../../lib/prisma";

interface CreateArticleData {
  title: string;
  summary: string;
  thematicArea?: string;
  eventId: string;
  userId: string;
  currentVersion: number;
  status:
    | "SUBMITTED"
    | "IN_EVALUATION"
    | "APPROVED"
    | "IN_CORRECTION"
    | "REJECTED";
}

export class ArticleRepository {
  // ========================================
  // CREATE
  // ========================================
  async create(articleData: CreateArticleData): Promise<Article> {
    return await prisma.article.create({
      data: articleData
    });
  }

  // ========================================
  // READ
  // ========================================

  // Buscar por ID
  async findById(id: string): Promise<Article | null> {
    return await prisma.article.findUnique({
      where: { id },
    });
  }

  // Buscar artigo ativo por ID
  async findActiveById(id: string): Promise<Article | null> {
    return await prisma.article.findUnique({
      where: {
        id,
        isActive: true,
      },
    });
  }

  // Buscar artigo ativo por ID de evento
  async findByEventId(eventId: string): Promise<(Article)[]> {
    return await prisma.article.findMany({
      where: {
        eventId,
        isActive: true,
      },
    });
  }

  async findByEventIdAndStatus(eventId: string, status: ArticleStatus): Promise<(Article)[]> {
    return await prisma.article.findMany({
      where: {
        eventId,
        status,
        isActive: true,
      },
    });
  }

  async findArticlesPending(eventId: string): Promise<(Article)[]> {
    return await prisma.article.findMany({
      where: {
        eventId,
        status: 'SUBMITTED',
        isActive: true,
        evaluatorAssignments: {
          none: {}, // Nenhuma entrada na tabela de junção
        },
      },
    });
  }

  // ========================================
  // UPDATE
  // ========================================
  async update(id: string, data: Partial<CreateArticleData>): Promise<Article> {
    return await prisma.article.update({
      where: { id },
      data,
    });
  }

  async updateStatus(
    id: string,
    articleStatus: ArticleStatus
  ): Promise<Article> {
    console.log("Updating article status:", id, articleStatus);
    return await prisma.article.update({
      where: { id },
      data: {
        status: articleStatus,
      },
    });
  }

  // ========================================
  // DELETE
  // ========================================

  // Soft delete
  async softDelete(id: string): Promise<Article> {
    return await prisma.article.update({
      where: { id },
      data: { isActive: false },
    });
  }

  async incrementEvaluationsDone(id: string): Promise<Article> {
    const article = await this.findById(id);

    if (!article) {
      throw new Error("Article not found");
    }

    const newEvaluationsDone = (article.evaluationsDone || 0) + 1;

    return await prisma.article.update({
      where: { id },
      data: { evaluationsDone: newEvaluationsDone },
    });
  }

  async decrementEvaluationsDone(id: string): Promise<Article> {
    const article = await this.findById(id);

    if (!article) {
      throw new Error("Article not found");
    }

    const newEvaluationsDone = article.evaluationsDone - 1;

    return await prisma.article.update({
      where: { id },
      data: { evaluationsDone: newEvaluationsDone },
    });
  }
  // Hard delete
  async hardDelete(id: string): Promise<Article> {
    return await prisma.article.delete({
      where: { id },
    });
  }

  // ========================================
  // UTILITIES
  // ========================================

  // Verificar se existe
  async exists(id: string): Promise<boolean> {
    const article = await prisma.article.findUnique({
      where: { id },
      select: { id: true },
    });
    return !!article;
  }
}<|MERGE_RESOLUTION|>--- conflicted
+++ resolved
@@ -1,10 +1,7 @@
 // src/infrastructure/repositories/ArticleRepository.ts
 
-<<<<<<< HEAD
+
 import { Article, ArticleStatus, ArticleEvaluatorAssignment } from "../../generated/prisma";
-=======
-import { Article, ArticleStatus } from "../../generated/prisma";
->>>>>>> 06e6b511
 import { prisma } from "../../lib/prisma";
 
 interface CreateArticleData {
